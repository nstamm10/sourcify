// set env vars before Server init
process.env.MOCK_REPOSITORY = "./mockRepository";
process.env.TESTING = "true";

const chai = require("chai");
const chaiHttp = require("chai-http");
const Server = require("../../dist/server/server").Server;
const fs = require("fs");
const path = require("path");
const util = require("util");
const rimraf = require("rimraf");
const StatusCodes = require("http-status-codes").StatusCodes;
const ethers = require("ethers");
const addContext = require("mochawesome/addContext");

const TEST_TIME = 30000; // 30 seconds

// Extract the chainId from new chain support pull request, if exists
const newAddedChainId = process.env.NEW_CHAIN_ID;
console.log("newAddedChainId");
console.log(newAddedChainId);

chai.use(chaiHttp);

describe("Test Supported Chains", function () {
  this.timeout(TEST_TIME);
  const server = new Server();
  let currentResponse = null; // to log server response when test fails

  before(async function () {
    const promisified = util.promisify(server.app.listen);
    await promisified(server.port);
    console.log(`Injector listening on port ${server.port}!`);
  });

  beforeEach(() => {
    rimraf.sync(server.repository);
  });

  after(() => {
    rimraf.sync(server.repository);
  });

  // log server response when test fails
  afterEach(function () {
    const errorBody = currentResponse && currentResponse.body;
    if (this.currentTest.state === "failed" && errorBody) {
      console.log(
        "Server response of failed test " + this.currentTest.title + ":"
      );
      console.log(errorBody);
    }
    currentResponse = null;
  });

  verifyContract(
    "0x801f3983c7baBF5E6ae192c84E1257844aDb4b4D",
    "1",
    "Ethereum Mainnet",
    ["1/airdrop.sol", "1/IERC20.sol"],
    "1/metadata.json"
  );

  verifyContractWithImmutables(
    "0xd5B284609c4C82D2E23E924522797821b89D5AC6",
    "1",
    "Ethereum Mainnet",
    ["address"],
    ["0xc1A5b551eDB9617613fEC59aD7aEA5f6a268d702"],
    ["1/immutable/BundleExecutor.sol"],
    "1/immutable/metadata.json"
  );

  verifyContract(
    "0x1EFFEbE8B0bc20f2Dc504AA16dC76FF1AB2297A3",
    "4",
    "Rinkeby",
    ["shared/1_Storage.sol"],
    "shared/1_Storage.metadata.json"
  );

  verifyContractWithImmutables(
    "0x656d0062eC89c940213E3F3170EA8b2add1c0143",
    "4",
    "Rinkeby",
    ["uint256"],
    [101],
    ["shared/WithImmutables.sol"],
    "shared/old.withImmutables.metadata.json"
  );

  verifyContract(
    "0xc24381dB2a5932B5D1c424f567A95F9966834cE0",
    "5",
    "Goerli",
    ["shared/1_Storage.sol"],
    "shared/1_Storage.metadata.json"
  );

  verifyContractWithImmutables(
    "0xBdDe4D595F2CDdA92ca274423374E0e1C7286426",
    "5",
    "Goerli",
    ["uint256"],
    [2],
    ["shared/WithImmutables.sol"],
    "shared/old.withImmutables.metadata.json"
  );

  verifyContract(
    "0x8F78b9c92a68DdF719849a40702cFBfa4EB60dD0",
    "11155111",
    "Sepolia",
    ["shared/1_Storage.sol"],
    "shared/1_Storage.metadata.json"
  );

  verifyContractWithImmutables(
    "0xd46fd24ea21F04459407Fb0B518451e54d0b07a1",
    "11155111",
    "Sepolia",
    ["uint256"],
    [11155111],
    ["shared/WithImmutables.sol"],
    "shared/withImmutables.metadata.json"
  );

  verifyContract(
    "0x7f185202a630F09e05b6C2b51618b4f6Af728c7B",
    "100",
    "xDai",
    ["100/test.sol"],
    "100/metadata.json"
  );

  verifyContractWithImmutables(
    "0x3CE1a25376223695284edc4C2b323C3007010C94",
    "100",
    "xDai",
    ["uint256"],
    [123],
    ["shared/WithImmutables.sol"],
    "shared/old.withImmutables.metadata.json"
  );

  verifyContract(
    "0x2e4088DcA1aE2e098e322562ab1fEb83b3a303CD",
    "300",
    "Optimism on Gnosis",
    ["shared/1_Storage.sol"],
    "shared/1_Storage.metadata.json"
  );

  verifyContractWithImmutables(
    "0x70BA4E669259C8f96eCc1aC5D37A91e2413a0173",
    "300",
    "Optimism on Gnosis",
    ["uint256"],
    [123],
    ["shared/WithImmutables.sol"],
    "shared/withImmutables.metadata.json"
  );

  verifyContract(
    "0x8C3FA94eb5b07c9AF7dBFcC53ea3D2BF7FdF3617",
    "51",
    "XinFin Apothem Testnet",
    ["shared/1_Storage.sol"],
    "shared/1_Storage.metadata.json"
  );

  verifyContractWithImmutables(
    "0xCbdD8DD32732ce953efcD56D046294260a01C2D1",
    "51",
    "XinFin Apothem Testnet",
    ["uint256"],
    [1],
    ["shared/WithImmutables.sol"],
    "shared/withImmutables.metadata.json"
  );
  verifyContract(
    "0xED5405Ba038587c06979374f8a595F41F5841216",
    "56",
    "Binance Smart Chain Mainnet",
    ["56/Index.sol"],
    "56/metadata.json"
  );
  verifyContract(
    "0x8F78b9c92a68DdF719849a40702cFBfa4EB60dD0",
    "44787",
    "Celo Alfajores Testnet",
    ["shared/1_Storage.sol"],
    "shared/1_Storage.metadata.json"
  );
  verifyContractWithImmutables(
    "0x66ec3fBf4D7d7B7483Ae4fBeaBDD6022037bfa1a",
    "44787",
    "Celo Alfajores Testnet",
    ["uint256"],
    [777],
    ["shared/WithImmutables.sol"],
    "shared/old.withImmutables.metadata.json"
  );

  verifyContract(
    "0xd46fd24ea21F04459407Fb0B518451e54d0b07a1",
    "97",
    "Binance Smart Chain Testnet",
    ["shared/1_Storage.sol"],
    "shared/1_Storage.metadata.json"
  );

  verifyContractWithImmutables(
    "0x68107Fb54f5f29D8e0B3Ac44a99f4444D1F22a68",
    "97",
    "Binance Smart Chain Testnet",
    ["uint256"],
    [111],
    ["shared/WithImmutables.sol"],
    "shared/withImmutables.metadata.json"
  );

  verifyContract(
    "0x9969150c2AA0140F5109Ae29A51FA109Fe1d1d9C",
    "137",
    "Polygon (Matic)",
    ["137/tokengenerator.sol"],
    "137/metadata.json"
  );

  verifyContractWithImmutables(
    "0xEb30853fc616Bbb8f1444451A3c202cbcd08Fb47",
    "137",
    "Polygon (Matic)",
    ["address", "address"],
    [
      "0x35298453c615cd349941ecf54873708538966f7d",
      "0x4e56fe4805c21b5347bfb08787fd3e787eb59d7b",
    ],
    ["137/immutable/StakingWarmup.sol"],
    "137/immutable/metadata.json"
  );

  verifyContract(
    "0x5D40b45C202531d040e0CCD51C48554109197cD3",
    "80001",
    "Polygon Mumbai Testnet",
    ["shared/1_Storage.sol"],
    "shared/1_Storage.metadata.json"
  );

  verifyContractWithImmutables(
    "0x9f055673EDf939c29907421d849f4D0f908DE8a7",
    "80001",
    "Polygon Mumbai Testnet",
    ["uint256"],
    [222],
    ["shared/WithImmutables.sol"],
    "shared/withImmutables.metadata.json"
  );

  verifyContract(
    "0x03943C3ef00d92e130185CeBC0bcc435Def2cC94",
    "42220",
    "Celo Mainnet",
    ["42220/FMTLOL.sol"],
    "42220/metadata.json"
  );

  verifyContractWithImmutables(
    "0x1B18B4A3A3d5535CA5D68b7Ea969676B8Fc76bDC",
    "42220",
    "Celo Mainnet",
    ["address", "address"],
    [
      "0xA02F4e8dE9A226E8f2F2fe27B9b207fC85CFEED2",
      "0xE685d21b7B0FC7A248a6A8E03b8Db22d013Aa2eE",
    ],
    ["42220/immutable/StakingHelper.sol"],
    "42220/immutable/metadata.json"
  );

  verifyContract(
    "0xdd5FFA1DF887D5A42931a746BaAd62574501A5Aa",
    "62320",
    "Celo Baklava Testnet",
    ["62320/0xdd5FFA1DF887D5A42931a746BaAd62574501A5Aa/AVA.sol"],
    "62320/0xdd5FFA1DF887D5A42931a746BaAd62574501A5Aa/metadata.json"
  );

  verifyContractWithImmutables(
    "0x3908Eed8941D7fE3b047Ad531C7d4d1a0D628F5e",
    "62320",
    "Celo Baklava Testnet",
    ["address", "bytes32"],
    [
      "0xddc9be57f553fe75752d61606b94cbd7e0264ef8",
      "0x343f066577633aea3125817c1a919d1af0540bfd6812165ee18954fff9cf648e",
    ],
    [
      "62320/0x3908Eed8941D7fE3b047Ad531C7d4d1a0D628F5e/IERC20.sol",
      "62320/0x3908Eed8941D7fE3b047Ad531C7d4d1a0D628F5e/MerkleProof.sol",
      "62320/0x3908Eed8941D7fE3b047Ad531C7d4d1a0D628F5e/IMerkleDistributor.sol",
      "62320/0x3908Eed8941D7fE3b047Ad531C7d4d1a0D628F5e/MerkleDistributor.sol",
    ],
    "62320/0x3908Eed8941D7fE3b047Ad531C7d4d1a0D628F5e/metadata.json"
  );

  verifyContract(
    "0x03943C3ef00d92e130185CeBC0bcc435Def2cC94",
    "43114",
    "Avalanche Mainnet",
    ["42220/FMTLOL.sol"],
    "42220/metadata.json"
  );

  verifyContractWithImmutables(
    "0x71dAE4788fD0Ef1f50a53380bD514FBf2fB647f6",
    "43114",
    "Avalanche Mainnet",
    ["address", "address"],
    [
      "0x63b527F4f9cAB808b0178282bC1036d4bBe54a45",
      "0xd6C5BFa9FeEA5579498EA4b04Fff86A9eB3A1a9d",
    ],
    ["43114/immutable/StakingHelper.sol"],
    "43114/immutable/metadata.json"
  );

  verifyContract(
    "0x35C671Ea8e4Fd1e922157D48EABD5ab6b8CC408E",
    "43113",
    "Avalanche Fuji Testnet",
    ["shared/1_Storage.sol"],
    "shared/1_Storage.metadata.json"
  );

  verifyContractWithImmutables(
    "0x6C367468a828C694ab2E8512a440dD50b37B6867",
    "43113",
    "Avalanche Fuji Testnet",
    ["uint256"],
    [222],
    ["shared/WithImmutables.sol"],
    "shared/withImmutables.metadata.json"
  );

  verifyContract(
    "0x8F78b9c92a68DdF719849a40702cFBfa4EB60dD0",
    "41",
    "Telos EVM Testnet",
    ["shared/1_Storage.sol"],
    "shared/1_Storage.metadata.json"
  );

  verifyContractWithImmutables(
    "0x68107Fb54f5f29D8e0B3Ac44a99f4444D1F22a68",
    "41",
    "Telos EVM Testnet",
    ["uint256"],
    [222],
    ["shared/WithImmutables.sol"],
    "shared/withImmutables.metadata.json"
  );

  verifyContract(
    "0x059611daEdBA5Fe0875aC7c76d7cE47FfE5c39C5",
    "40",
    "Telos EVM Testnet",
    ["40/nano.sol"],
    "40/metadata.json"
  );

  verifyContractWithImmutables(
    "0x4c09368a4bccD1675F276D640A0405Efa9CD4944",
    "40",
    "Telos EVM Mainnet",
    ["address", "address", "uint256"],
    [
      "0x6f0342157d8cdaa66aa5161b341f23d6ef6d39a8",
      "0x7d7e1df7581fc4a39832a16d7ac873d40f875402",
      1646428630,
    ],
    [
      "40/immutable/Address.sol",
      "40/immutable/IERC20.sol",
      "40/immutable/SafeERC20.sol",
      "40/immutable/TokenTimelock.sol",
    ],
    "40/immutable/metadata.json"
  );

  verifyContract(
    "0x68107Fb54f5f29D8e0B3Ac44a99f4444D1F22a68",
    "77",
    "Sokol",
    ["shared/1_Storage.sol"],
    "shared/1_Storage.metadata.json"
  );

  verifyContractWithImmutables(
    "0xD222286c59c0B9c8D06Bac42AfB7B8CB153e7Bf7",
    "77",
    "Sokol",
    ["uint256"],
    [1234],
    ["shared/WithImmutables.sol"],
    "shared/withImmutables.metadata.json"
  );

  verifyContract(
    "0x0e9b6C08Fe70Aac8fd08a74a076c2B1C9f7c7d14",
    "42161",
    "Arbitrum Mainnet",
    ["42161/BalanceFetcher.sol"],
    "42161/metadata.json"
  );
  verifyContractWithImmutables(
    "0x0bb3F43533FBf16d69dBdccf6AaAef81acd76FAB",
    "42161",
    "Arbitrum Mainnet",
    ["address", "address"],
    [
      "0x89832e0dbe3600a7358f2e3ea2d7af5dc7d76e0c",
      "0x82af49447d8a07e3bd95bd0d56f35241523fbab1",
    ],
    ["42161/immutable/crowdsale.sol"],
    "42161/immutable/metadata.json"
  );

  verifyContract(
    "0xd46fd24ea21F04459407Fb0B518451e54d0b07a1",
    "421613",
    "Arbitrum Görli",
    ["shared/1_Storage.sol"],
    "shared/1_Storage.metadata.json"
  );
  verifyContractWithImmutables(
    "0x68107Fb54f5f29D8e0B3Ac44a99f4444D1F22a68",
    "421613",
    "Arbitrum Görli",
    ["uint256"],
    [256],
    ["shared/WithImmutables.sol"],
    "shared/withImmutables.metadata.json"
  );

  verifyContract(
    "0xA25b72DADEB96E166D1a225C61b54CA29C45EBD1",
    "8",
    "Ubiq",
    ["8/GameItem.sol"],
    "8/GameItem.json"
  );

  // Oneledger
  verifyContract(
    "0x774081ECDDb30F96EB5Bb21DcAB17C73F29f5eF3",
    "311752642",
    "OneLedger Mainnet",
    ["shared/1_Storage.sol"],
    "shared/1_Storage.metadata.json"
  );
  verifyContractWithImmutables(
    "0x91c9b838B181A34623B213a4a08acE00edEDe430",
    "311752642",
    "OneLedger Mainnet",
    ["uint256"],
    [1],
    ["shared/WithImmutables.sol"],
    "shared/withImmutables.metadata.json"
  );
  verifyContract(
    "0x34eC0cBd5E33e7323324333434fe978f1000d9cd",
    "4216137055",
    "OneLedger Frankenstein Testnet",
    ["4216137055/SigmaToken.sol"],
    "4216137055/SigmaToken.json"
  );

  // Has contracts to be fetched from IPFS
  verifyContract(
    "0xB2d0641fc8863514B6533b129fD744200eE17D29",
    "57",
    "Syscoin Mainnet",
    ["57/Token.sol"],
    "57/TestToken.json"
  );

  // Has contracts to be fetched from IPFS
  verifyContract(
    "0xB2d0641fc8863514B6533b129fD744200eE17D29",
    "57",
    "Syscoin Tanenbaum Testnet",
    ["57/Token.sol"],
    "57/TestToken.json"
  );

  verifyContract(
    "0xE295aD71242373C37C5FdA7B57F26f9eA1088AFe",
    "10",
    "Optimism Mainnet",
    ["10/file.sol"],
    "10/metadata.json"
  );
  verifyContractWithImmutables(
    "0x271901c3268D0959bbc9543DE4f073D3708C88F7",
    "10",
    "Optimism Mainnet",
    ["address", "address"],
    [
      "0xa54074b2cc0e96a43048d4a68472f7f046ac0da8",
      "0x4200000000000000000000000000000000000007",
    ],
    [
      "10/immutable/iOVM_CrossDomainMessenger.sol",
      "10/immutable/ITreasury.sol",
      "10/immutable/OptimisticTreasury.sol",
      "10/immutable/Proprietor.sol",
    ],
    "10/immutable/metadata.json"
  );

  verifyContract(
    "0xB5FAD02EbF6edffbdf206d2C1ad815bcDdb380f8",
    "420",
    "Optimism Goerli Testnet",
    ["shared/1_Storage.sol"],
    "shared/1_Storage.metadata.json"
  );
  verifyContractWithImmutables(
    "0x0a835C6dd361790d2A2F173eBf1BCd7fAa804952",
    "420",
    "Optimism Goerli Testnet",
    ["uint256"],
    [123456],
    ["shared/WithImmutables.sol"],
    "shared/withImmutables.metadata.json"
  );

  verifyContract(
    "0x43f980475B9eb5D93A19dfA84511ECE7b330c226",
    "288",
    "Boba Network",
    ["288/Storage.sol"],
    "288/metadata.json"
  );
  verifyContractWithImmutables(
    "0x668E7f4d8051511279d3BD6d6854e7D39cc94873",
    "288",
    "Boba Network",
    ["address", "address", "address"],
    [
      "0x2f2f9460500f27db68aafbfa0472ceddb168a5a6",
      "0x3a60a76acae8feec74d6b5b665d4dbaab2abc406",
      "0xff133a6d335b50bdaa6612d19e1352b049a8ae6a",
    ],
    ["288/immutable/DODOV2RouteHelper.sol"],
    "288/immutable/metadata.json"
  );

  verifyContract(
    "0x8F78b9c92a68DdF719849a40702cFBfa4EB60dD0",
    "28",
    "Boba Network Rinkeby Testnet",
    ["shared/1_Storage.sol"],
    "shared/1_Storage.metadata.json"
  );
  verifyContractWithImmutables(
    "0xd46fd24ea21F04459407Fb0B518451e54d0b07a1",
    "28",
    "Boba Network Rinkeby Testnet",
    ["uint256"],
    [123],
    ["shared/WithImmutables.sol"],
    "shared/withImmutables.metadata.json"
  );

  verifyContract(
    "0xd8A08AFf1B0585Cad0E173Ce0E93551Ac59D3530",
    "106",
    "Velas Mainnet",
    ["106/MetaCoin.sol", "106/ConvertLib.sol"],
    "106/MetaCoin.json"
  );

  verifyContract(
    "0x084c77e84853B960aEB0a0BD4Fc6689aC9c6d76E",
    "82",
    "Meter Mainnet",
    ["82/Storage.sol"],
    "82/Storage_meta.json"
  );

  verifyContract(
    "0x736D468Bc8F868a80A0F9C4Ca24dacf8a5A3a684",
    "83",
    "Meter Testnet",
    ["shared/1_Storage.sol"],
    "shared/1_Storage.metadata.json"
  );
  verifyContractWithImmutables(
    "0x89e772941d94Ef4BDA1e4f68E79B4bc5F6096389",
    "83",
    "Meter Testnet",
    ["uint256"],
    [666],
    ["shared/WithImmutables.sol"],
    "shared/withImmutables.metadata.json"
  );

  verifyContract(
    "0xC9BdeEd33CD01541e1eeD10f90519d2C06Fe3feB",
    "1313161554",
    "Aurora Mainnet",
    ["1313161554/weth.sol"],
    "1313161554/metadata.json"
  );

  verifyContract(
    "0xd46fd24ea21F04459407Fb0B518451e54d0b07a1",
    "1313161555",
    "Aurora Testnet",
    ["shared/1_Storage.sol"],
    "shared/1_Storage.metadata.json"
  );
  verifyContractWithImmutables(
    "0x68107Fb54f5f29D8e0B3Ac44a99f4444D1F22a68",
    "1313161555",
    "Aurora Testnet",
    ["uint256"],
    [123],
    ["shared/WithImmutables.sol"],
    "shared/withImmutables.metadata.json"
  );

  verifyContract(
    "0x08BB0D7fCe37dD766d13DC19A00c95878ed2E68c",
    "1284",
    "Moonbeam",
    ["1284/Incrementer.sol"],
    "1284/metadata.json"
  );
  verifyContract(
    "0x460947bD434b4FF90Af62f3F389b39aab0d6A77D",
    "1285",
    "Moonriver",
    ["1285/Incrementer.sol"],
    "1285/metadata.json"
  );
  verifyContract(
    "0x08BB0D7fCe37dD766d13DC19A00c95878ed2E68c",
    "1287",
    "Moonbase",
    ["1287/Incrementer.sol"],
    "1287/metadata.json"
  );
  // Candle
  verifyContract(
    "0xaa80bC172F3275B837C0515d3d50AcC4EC0cC96b",
    "534",
    "Candle Mainnet",
    ["shared/1_Storage.sol"],
    "shared/1_Storage.metadata.json"
  );
  verifyContractWithImmutables(
    "0xB1392368b6484Be37c33a0991C70359126F681E4",
    "534",
    "Candle Mainnet",
    ["uint256"],
    [20],
    ["shared/WithImmutables.sol"],
    "shared/withImmutables.metadata.json"
  );
  // Palm
  verifyContract(
    "0xd46fd24ea21F04459407Fb0B518451e54d0b07a1",
    "11297108109",
    "Palm Mainnet",
    ["shared/1_Storage.sol"],
    "shared/1_Storage.metadata.json"
  );
  verifyContractWithImmutables(
    "0x68107Fb54f5f29D8e0B3Ac44a99f4444D1F22a68",
    "11297108109",
    "Palm Mainnet",
    ["uint256"],
    [123456],
    ["shared/WithImmutables.sol"],
    "shared/withImmutables.metadata.json"
  );
  // Palm Testnet
  verifyContract(
    "0x68107Fb54f5f29D8e0B3Ac44a99f4444D1F22a68",
    "11297108099",
    "Palm Testnet",
    ["shared/1_Storage.sol"],
    "shared/1_Storage.metadata.json"
  );
  verifyContractWithImmutables(
    "0xd46fd24ea21F04459407Fb0B518451e54d0b07a1",
    "11297108099",
    "Palm Testnet",
    ["uint256"],
    [123456],
    ["shared/WithImmutables.sol"],
    "shared/withImmutables.metadata.json"
  );
  // Fuse Mainnet
  verifyContract(
    "0xCaFC1F87E4cabD59fAB26d02D09207147Aae3F1E",
    "122",
    "Fuse Mainnet",
    ["shared/1_Storage.sol"],
    "shared/1_Storage.metadata.json"
  );
  verifyContractWithImmutables(
    "0x1c1C66cd346c845959ffFD1642395b0adb12349a",
    "122",
    "Fuse Mainnet",
    ["uint256"],
    [100000],
    ["shared/WithImmutables.sol"],
    "shared/withImmutables.metadata.json"
  );
  // Darwinia Pangolin Testnet
  verifyContract(
    "0x7de04a7596958D44baB52F4e5D0c9e79cB16ef8B",
    "43",
    "Darwinia Pangolin Testnet",
    ["shared/1_Storage.sol"],
    "shared/1_Storage.metadata.json"
  );
  // Darwinia Crab Mainnet
  verifyContract(
    "0xE0E78187F01E026bdD0bd901e5Ae2e10C022366D",
    "44",
    "Darwinia Pangolin Testnet",
    ["shared/1_Storage.sol"],
    "shared/1_Storage.metadata.json"
  );
  // Evmos Testnet
  verifyContract(
    "0x07Eb2490cEfc74bAEb4B13c2dB9119CA0c38959B",
    "9000",
    "Evmos Testnet",
    ["shared/1_Storage.sol"],
    "shared/1_Storage.metadata.json"
  );
  verifyContractWithImmutables(
    "0x697633A48F5832481f570CA6b11d793A5708bA9A",
    "9000",
    "Evmos Testnet",
    ["uint256"],
    [3000],
    ["shared/WithImmutables.sol"],
    "shared/withImmutables.metadata.json"
  );
  // Evmos Mainnet
  verifyContract(
    "0x1d897A65A4fa98BBdfc2e94ad2357cE051Bf4a21",
    "9001",
    "Evmos Mainnet",
    ["shared/1_Storage.sol"],
    "shared/1_Storage.metadata.json"
  );
  verifyContractWithImmutables(
    "0x886035409BCDc11c9824D065143FB5ce981a011a",
    "9001",
    "Evmos Mainnet",
    ["uint256"],
    [3000],
    ["shared/WithImmutables.sol"],
    "shared/withImmutables.metadata.json"
  );
  // MultiVAC Mainnet
  verifyContract(
    "0x411925A3B2Ed99cD29DF76822D6419163d80858f",
    "62621",
    "MultiVAC Mainnet",
    ["shared/1_Storage.sol"],
    "shared/1_Storage.metadata.json"
  );
  // WAGMI Testnet
  verifyContract(
    "0x5974BF3196fc03A20cEB196270307707e0158BbD",
    "11111",
    "WAGMI",
    ["shared/1_Storage.sol"],
    "shared/1_Storage.metadata.json"
  );
  verifyContractWithImmutables(
    "0x92b7E7Ab420BE84E3A7aE4Fd1d99214138b298Ca",
    "11111",
    "WAGMI",
    ["uint256"],
    [100000],
    ["shared/WithImmutables.sol"],
    "shared/withImmutables.metadata.json"
  );
  // Gather Mainnet
  verifyContract(
    "0x5b470D7B8165D109E3Fd2e2B4E7a30Cb89C051e5",
    "192837465",
    "GTH",
    ["shared/1_Storage.sol"],
    "shared/1_Storage.metadata.json"
  );
  verifyContractWithImmutables(
    "0xa125948C93bf2cAefdb350e40671b736716144C7",
    "192837465",
    "GTH",
    ["uint256"],
    [3000],
    ["shared/WithImmutables.sol"],
    "shared/withImmutables.metadata.json"
  );
  // Gather Testnet
  verifyContract(
    "0x08Da5501c22AE1ce2621724Ca1A03383d6C12c4d",
    "356256156",
    "GTH",
    ["shared/1_Storage.sol"],
    "shared/1_Storage.metadata.json"
  );
  verifyContractWithImmutables(
    "0x83BF67FcD75Da06d8914725cd57116a347a63Cf4",
    "356256156",
    "GTH",
    ["uint256"],
    [3000],
    ["shared/WithImmutables.sol"],
    "shared/withImmutables.metadata.json"
  );
  // Gather Devnet
  verifyContract(
    "0xEeE72e2295E181BaB1ef049bFEAaf5fC348998C5",
    "486217935",
    "GTH",
    ["shared/1_Storage.sol"],
    "shared/1_Storage.metadata.json"
  );
  verifyContractWithImmutables(
    "0xE5332e0C5E34187D6030E951Fe791e20864251d4",
    "486217935",
    "GTH",
    ["uint256"],
    [3000],
    ["shared/WithImmutables.sol"],
    "shared/withImmutables.metadata.json"
  );
  // DFK Chain Testnet
  verifyContract(
    "0x276946F2453538E882281d5A36ad6d19BBDfdaA7",
    "335",
    "DFK Chain Testnet",
    ["shared/1_Storage.sol"],
    "shared/1_Storage.metadata.json"
  );
  verifyContractWithImmutables(
    "0x40D843D06dAC98b2586fD1DFC5532145208C909F",
    "335",
    "DFK Chain Testnet",
    ["uint256"],
    [12345],
    ["shared/WithImmutables.sol"],
    "shared/withImmutables.metadata.json"
  );
  // DFK Chain Mainnet
  verifyContract(
    "0xB98EBF39148D39536C7f312E059990Dc59Aa26B5",
    "53935",
    "DFK Chain",
    ["shared/1_Storage.sol"],
    "shared/1_Storage.metadata.json"
  );
  verifyContractWithImmutables(
    "0x0185447543C4284e362F1dc4B21569Fe75cD4c2A",
    "53935",
    "DFK Chain",
    ["uint256"],
    [12345],
    ["shared/WithImmutables.sol"],
    "shared/withImmutables.metadata.json"
  );
  // Energy Web Volta Testnet
  verifyContract(
    "0x4667b7ce62e56B71146885555c68d2DDdf63349A",
    "73799",
    "Energy Web Volta Testnet",
    ["shared/1_Storage.sol"],
    "shared/1_Storage.metadata.json"
  );
  verifyContractWithImmutables(
    "0x2EF8DafA9640cfe902B1229DE63F308E24c59EF7",
    "73799",
    "Energy Web Volta Testnet",
    ["uint256"],
    [4],
    ["shared/WithImmutables.sol"],
    "shared/withImmutables.metadata.json"
  );
  // Energy Web Chain
  verifyContract(
    "0xd07BECd1b2FE97924a2d4A0cF2d96e499ce28cA9",
    "246",
    "Energy Web Chain",
    ["shared/1_Storage.sol"],
    "shared/1_Storage.metadata.json"
  );
  verifyContractWithImmutables(
    "0xB601dE691956DC2D5A3030Dd64f08C66Be78700E",
    "246",
    "Energy Web Chain",
    ["uint256"],
    [5],
    ["shared/WithImmutables.sol"],
    "shared/withImmutables.metadata.json"
  );
  // Godwoken testnet v1.1
  verifyContract(
    "0xc8D69B4D58bb79D03C0b83DbBAE509DAF3135e74",
    "71401",
    "Godwoken Testnet (V1.1)",
    ["shared/1_Storage.sol"],
    "shared/1_Storage.metadata.json"
  );
  verifyContractWithImmutables(
    "0x61FB9329a6c1E8605856C2a66C29fF692bAe2DAa",
    "71401",
    "Godwoken Testnet (V1.1)",
    ["uint256"],
    [100000],
    ["shared/WithImmutables.sol"],
    "shared/withImmutables.metadata.json"
  );
  // Godwoken mainnet v1.1
  verifyContract(
    "0x0aEF0854bCD792cb37FA0e75c27a1bC326d11725",
    "71402",
    "Godwoken Mainnet",
    ["shared/1_Storage.sol"],
    "shared/1_Storage.metadata.json"
  );
  verifyContractWithImmutables(
    "0xC1FEfe58fA6A60fc34F70d518aF6F192143CAa03",
    "71402",
    "Godwoken Mainnet",
    ["uint256"],
    [100000],
    ["shared/WithImmutables.sol"],
    "shared/withImmutables.metadata.json"
  );
  // Dexalot Testnet
  verifyContract(
    "0xfa5a1E7788514Ae2B879377cF08a9CF2901d3A21",
    "432201",
    "Dexalot Testnet",
    ["shared/1_Storage.sol"],
    "shared/1_Storage.metadata.json"
  );
  verifyContractWithImmutables(
    "0x92924A2591345420542A26035be8bcf4552BeD2b",
    "432201",
    "Dexalot Testnet",
    ["uint256"],
    [100],
    ["shared/WithImmutables.sol"],
    "shared/withImmutables.metadata.json"
  );
  //Crystaleum
  verifyContract(
    "0x8Ab612E257534b7d5a6E315444f1C45c434eAaCf",
    "103090",
    "Crystaleum",
    ["shared/1_Storage.sol"],
    "shared/1_Storage.metadata.json"
  );
  verifyContractWithImmutables(
    "0xE32195beC48Dca3adc89b95a6c2f36e68F1A89A0",
    "103090",
    "Crystaleum",
    ["uint256"],
    [103090],
    ["shared/WithImmutables.sol"],
    "shared/withImmutables.metadata.json"
  );
  //Kekchain (testnet)
  verifyContract(
    "0x6FCe618B0677EdFCca9d38ed48Af89a8c056C938",
    "420666",
    "Kekchain",
    ["shared/1_Storage.sol"],
    "shared/1_Storage.metadata.json"
  );
  verifyContractWithImmutables(
    "0x0E8CebF16c5E8f4b9515C69c38d6dAFa54101b6e",
    "420666",
    "Kekchain",
    ["uint256"],
    [420666],
    ["shared/WithImmutables.sol"],
    "shared/withImmutables.metadata.json"
  );
  // Canto
  verifyContract(
    "0x65ec06aF7b8A6cBa7E7226e70dd2eBd117b823Cd",
    "7700",
    "Canto",
    ["shared/1_Storage.sol"],
    "shared/1_Storage.metadata.json"
  );
  verifyContractWithImmutables(
    "0xaF7Fd0F59255B96a60Eb53a7c680EC0E32bE397f",
    "7700",
    "Canto",
    ["uint256"],
    [7700],
    ["shared/WithImmutables.sol"],
    "shared/withImmutables.metadata.json"
  );

  // POA Network Core
  verifyContract(
    "0x3b2e3383AeE77A58f252aFB3635bCBd842BaeCB3",
    "99",
    "POA Core",
    ["shared/1_Storage.sol"],
    "shared/1_Storage.metadata.json"
  );

  verifyContractWithImmutables(
    "0xA7e70Be8A6563DCe75299c30D1566A83fC63BC37",
    "99",
    "POA Core",
    ["uint256"],
    [2],
    ["shared/WithImmutables.sol"],
    "shared/withImmutables.metadata.json"
  );

  // Astar (EVM)
  verifyContract(
    "0xA7e70Be8A6563DCe75299c30D1566A83fC63BC37",
    "592",
    "Astar (EVM)",
    ["shared/1_Storage.sol"],
    "shared/1_Storage.metadata.json"
  );
  verifyContractWithImmutables(
    "0x571bb36009bB26D5313244B30397D2a2341a2A11",
    "592",
    "Astar (EVM)",
    ["uint256"],
    [1234],
    ["shared/WithImmutables.sol"],
    "shared/withImmutables.metadata.json"
  );

<<<<<<< HEAD
  // Gnosis Chiado Testnet

  verifyContractWithImmutables(
    "0x78f71adAf9601034faC12C80F316ce4c2E95D1ab",
    "10200",
    "Gnosis Chiado Testnet",
    ["uint256"],
    [11],
=======
  // Klaytn Testnet Baobab
  verifyContract(
    "0x662749a392CeB1b5973a90FB2c388a2C18B8812c",
    "1001",
    "Klaytn Testnet Baobab",
    ["shared/1_Storage.sol"],
    "shared/1_Storage.metadata.json"
  );
  verifyContractWithImmutables(
    "0x9FEc9e780c422916E21845748e001E949A5ddD57",
    "1001",
    "Klaytn Testnet Baobab",
    ["uint256"],
    [12],
>>>>>>> 8de41ec6
    ["shared/WithImmutables.sol"],
    "shared/withImmutables.metadata.json"
  );

<<<<<<< HEAD
=======

>>>>>>> 8de41ec6
  //////////////////////
  // Helper functions //
  //////////////////////

  function verifyContract(
    address,
    chainId,
    chainName,
    relativeSourcePathsArray, // Allow multiple source files
    relativeMetadataPath
  ) {
    // If it is a pull request for adding new chain support, only test the new chain
    if (newAddedChainId && newAddedChainId != chainId) return;
    it(`should verify a contract on ${chainName} (${chainId})`, function (done) {
      // Context for the test report
      addContext(this, {
        title: "Test identifier",
        value: {
          chainId: chainId,
          testType: "normal",
        },
      });

      const metadataPath = path.join(
        "test",
        "chains",
        "sources",
        relativeMetadataPath
      );
      const sourcePathsArray = relativeSourcePathsArray.map((relSourcePath) =>
        path.join("test", "chains", "sources", relSourcePath)
      );
      const files = {
        "metadata.json": fs.readFileSync(metadataPath).toString(),
      };
      sourcePathsArray.forEach((sourcePath, i) => {
        files[`Source_${i}.sol`] = fs.readFileSync(sourcePath).toString();
      });

      chai
        .request(server.app)
        .post("/")
        .send({
          address: address,
          chain: chainId,
          files: files,
        })
        .end((err, res) => {
          assertions(err, res, done, address);
        });
    });
  }

  function verifyContractWithImmutables(
    address,
    chainId,
    chainName,
    constructorArgTypes,
    constructorArgValues,
    relativeSourcePathsArray,
    relativeMetadataPath
  ) {
    // If it is a pull request for adding new chain support, only test the new chain
    if (newAddedChainId && newAddedChainId != chainId) return;
    it(`should verify a contract with immutables on ${chainName} (${chainId})`, function (done) {
      // Context for the test report
      addContext(this, {
        title: "Test identifier",
        value: {
          chainId: chainId,
          testType: "immutable",
        },
      });

      const metadataPath = path.join(
        "test",
        "chains",
        "sources",
        relativeMetadataPath
      );
      const sourcePathsArray = relativeSourcePathsArray.map((relSourcePath) =>
        path.join("test", "chains", "sources", relSourcePath)
      );
      const files = {
        "metadata.json": fs.readFileSync(metadataPath).toString(),
      };
      sourcePathsArray.forEach((sourcePath, i) => {
        files[`Source_${i}.sol`] = fs.readFileSync(sourcePath).toString();
      });
      chai
        .request(server.app)
        .post("/")
        .send({
          address: address,
          chain: chainId,
          files: files,
        })
        .end((err, res) => {
          assertions(err, res, null, address);

          chai
            .request(server.app)
            .get(
              `/repository/contracts/full_match/${chainId}/${address}/constructor-args.txt`
            )
            .buffer()
            .parse(binaryParser)
            .end((err, res) => {
              chai.expect(err).to.be.null;
              chai.expect(res.status).to.equal(StatusCodes.OK);
              const abiCoder = new ethers.utils.AbiCoder();
              const encodedParameter = abiCoder.encode(
                constructorArgTypes,
                constructorArgValues
              );
              chai.expect(res.body.toString()).to.equal(encodedParameter);
              done();
            });
        });
    });
  }

  function assertions(
    err,
    res,
    done,
    expectedAddress,
    expectedStatus = "perfect"
  ) {
    currentResponse = res;
    chai.expect(err).to.be.null;
    chai.expect(res.status).to.equal(StatusCodes.OK);
    chai.expect(res.body).to.haveOwnProperty("result");
    const resultArr = res.body.result;
    chai.expect(resultArr).to.have.a.lengthOf(1);
    const result = resultArr[0];
    chai.expect(result.address).to.equal(expectedAddress);
    chai.expect(result.status).to.equal(expectedStatus);
    if (done) done();
  }

  function binaryParser(res, cb) {
    res.setEncoding("binary");
    res.data = "";
    res.on("data", (chunk) => (res.data += chunk));
    res.on("end", () => cb(null, Buffer.from(res.data, "binary")));
  }
});<|MERGE_RESOLUTION|>--- conflicted
+++ resolved
@@ -1057,16 +1057,18 @@
     "shared/withImmutables.metadata.json"
   );
 
-<<<<<<< HEAD
+
   // Gnosis Chiado Testnet
-
   verifyContractWithImmutables(
     "0x78f71adAf9601034faC12C80F316ce4c2E95D1ab",
     "10200",
     "Gnosis Chiado Testnet",
     ["uint256"],
     [11],
-=======
+    ["shared/WithImmutables.sol"],
+    "shared/withImmutables.metadata.json"
+  );
+  
   // Klaytn Testnet Baobab
   verifyContract(
     "0x662749a392CeB1b5973a90FB2c388a2C18B8812c",
@@ -1081,15 +1083,10 @@
     "Klaytn Testnet Baobab",
     ["uint256"],
     [12],
->>>>>>> 8de41ec6
-    ["shared/WithImmutables.sol"],
-    "shared/withImmutables.metadata.json"
-  );
-
-<<<<<<< HEAD
-=======
-
->>>>>>> 8de41ec6
+    ["shared/WithImmutables.sol"],
+    "shared/withImmutables.metadata.json"
+  );
+
   //////////////////////
   // Helper functions //
   //////////////////////
